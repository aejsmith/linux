--- conflicted
+++ resolved
@@ -348,13 +348,9 @@
 	int head = 1;
 	int old_meta_prod;
 	int gso_type;
-<<<<<<< HEAD
-	int gso_size;
 	struct ubuf_info *ubuf = skb_shinfo(skb)->destructor_arg;
 	grant_ref_t foreign_grefs[MAX_SKB_FRAGS];
 	struct xenvif *foreign_vif = NULL;
-=======
->>>>>>> a4ecdf82
 
 	old_meta_prod = npo->meta_prod;
 
