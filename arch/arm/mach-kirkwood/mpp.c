/*
 * arch/arm/mach-kirkwood/mpp.c
 *
 * MPP functions for Marvell Kirkwood SoCs
 *
 * This file is licensed under the terms of the GNU General Public
 * License version 2.  This program is licensed "as is" without any
 * warranty of any kind, whether express or implied.
 */

#include <linux/kernel.h>
#include <linux/init.h>
#include <linux/mbus.h>
#include <linux/io.h>
#include <asm/gpio.h>
#include <mach/hardware.h>
#include <plat/mpp.h>
#include "common.h"
#include "mpp.h"

static unsigned int __init kirkwood_variant(void)
{
	u32 dev, rev;

	kirkwood_pcie_id(&dev, &rev);

	if ((dev == MV88F6281_DEV_ID && rev >= MV88F6281_REV_A0) ||
	    (dev == MV88F6282_DEV_ID))
		return MPP_F6281_MASK;
	if (dev == MV88F6192_DEV_ID && rev >= MV88F6192_REV_A0)
		return MPP_F6192_MASK;
	if (dev == MV88F6180_DEV_ID)
		return MPP_F6180_MASK;

	printk(KERN_ERR "MPP setup: unknown kirkwood variant "
			"(dev %#x rev %#x)\n", dev, rev);
	return 0;
}

void __init kirkwood_mpp_conf(unsigned int *mpp_list)
{
<<<<<<< HEAD
	u32 mpp_ctrl[MPP_NR_REGS];
	unsigned int variant_mask;
	int i;

	variant_mask = kirkwood_variant();
	if (!variant_mask)
		return;

	printk(KERN_DEBUG "initial MPP regs:");
	for (i = 0; i < MPP_NR_REGS; i++) {
		mpp_ctrl[i] = readl(MPP_CTRL(i));
		printk(" %08x", mpp_ctrl[i]);
	}
	printk("\n");

	for ( ; *mpp_list; mpp_list++) {
		unsigned int num = MPP_NUM(*mpp_list);
		unsigned int sel = MPP_SEL(*mpp_list);
		int shift, gpio_mode;

		if (num > MPP_MAX) {
			printk(KERN_ERR "kirkwood_mpp_conf: invalid MPP "
					"number (%u)\n", num);
			continue;
		}
		if (!(*mpp_list & variant_mask)) {
			printk(KERN_WARNING
			       "kirkwood_mpp_conf: requested MPP%u config "
			       "unavailable on this hardware\n", num);
			continue;
		}

		shift = (num & 7) << 2;
		mpp_ctrl[num / 8] &= ~(0xf << shift);
		mpp_ctrl[num / 8] |= sel << shift;

		gpio_mode = 0;
		if (*mpp_list & MPP_INPUT_MASK)
			gpio_mode |= GPIO_INPUT_OK;
		if (*mpp_list & MPP_OUTPUT_MASK)
			gpio_mode |= GPIO_OUTPUT_OK;
		if (sel != 0)
			gpio_mode = 0;
		orion_gpio_set_valid(num, gpio_mode);
	}

	printk(KERN_DEBUG "  final MPP regs:");
	for (i = 0; i < MPP_NR_REGS; i++) {
		writel(mpp_ctrl[i], MPP_CTRL(i));
		printk(" %08x", mpp_ctrl[i]);
	}
	printk("\n");
=======
	orion_mpp_conf(mpp_list, kirkwood_variant(),
		       MPP_MAX, DEV_BUS_VIRT_BASE);
>>>>>>> d762f438
}<|MERGE_RESOLUTION|>--- conflicted
+++ resolved
@@ -39,61 +39,6 @@
 
 void __init kirkwood_mpp_conf(unsigned int *mpp_list)
 {
-<<<<<<< HEAD
-	u32 mpp_ctrl[MPP_NR_REGS];
-	unsigned int variant_mask;
-	int i;
-
-	variant_mask = kirkwood_variant();
-	if (!variant_mask)
-		return;
-
-	printk(KERN_DEBUG "initial MPP regs:");
-	for (i = 0; i < MPP_NR_REGS; i++) {
-		mpp_ctrl[i] = readl(MPP_CTRL(i));
-		printk(" %08x", mpp_ctrl[i]);
-	}
-	printk("\n");
-
-	for ( ; *mpp_list; mpp_list++) {
-		unsigned int num = MPP_NUM(*mpp_list);
-		unsigned int sel = MPP_SEL(*mpp_list);
-		int shift, gpio_mode;
-
-		if (num > MPP_MAX) {
-			printk(KERN_ERR "kirkwood_mpp_conf: invalid MPP "
-					"number (%u)\n", num);
-			continue;
-		}
-		if (!(*mpp_list & variant_mask)) {
-			printk(KERN_WARNING
-			       "kirkwood_mpp_conf: requested MPP%u config "
-			       "unavailable on this hardware\n", num);
-			continue;
-		}
-
-		shift = (num & 7) << 2;
-		mpp_ctrl[num / 8] &= ~(0xf << shift);
-		mpp_ctrl[num / 8] |= sel << shift;
-
-		gpio_mode = 0;
-		if (*mpp_list & MPP_INPUT_MASK)
-			gpio_mode |= GPIO_INPUT_OK;
-		if (*mpp_list & MPP_OUTPUT_MASK)
-			gpio_mode |= GPIO_OUTPUT_OK;
-		if (sel != 0)
-			gpio_mode = 0;
-		orion_gpio_set_valid(num, gpio_mode);
-	}
-
-	printk(KERN_DEBUG "  final MPP regs:");
-	for (i = 0; i < MPP_NR_REGS; i++) {
-		writel(mpp_ctrl[i], MPP_CTRL(i));
-		printk(" %08x", mpp_ctrl[i]);
-	}
-	printk("\n");
-=======
 	orion_mpp_conf(mpp_list, kirkwood_variant(),
 		       MPP_MAX, DEV_BUS_VIRT_BASE);
->>>>>>> d762f438
 }